package main

import (
	"net/url"
	"encoding/json"
<<<<<<< HEAD
	"github.com/buger/gor-pro/proto"
	"github.com/mattbaird/elastigo/lib"
=======
>>>>>>> d3096505
	"log"
	"strings"
	//"regexp"
	"time"

	"github.com/buger/goreplay/proto"

	"github.com/mattbaird/elastigo/lib"
)

type ESUriErorr struct{}

func (e *ESUriErorr) Error() string {
	return "Wrong ElasticSearch URL format. Expected to be: scheme://host/index_name"
}

type ESPlugin struct {
	Active  bool
	ApiPort string
	eConn   *elastigo.Conn
	Host    string
	Index   string
	indexor *elastigo.BulkIndexer
	done    chan bool
}

type ESRequestResponse struct {
	ReqURL               string `json:"Req_URL"`
	ReqMethod            string `json:"Req_Method"`
	ReqUserAgent         string `json:"Req_User-Agent"`
	ReqAcceptLanguage    string `json:"Req_Accept-Language,omitempty"`
	ReqAccept            string `json:"Req_Accept,omitempty"`
	ReqAcceptEncoding    string `json:"Req_Accept-Encoding,omitempty"`
	ReqIfModifiedSince   string `json:"Req_If-Modified-Since,omitempty"`
	ReqConnection        string `json:"Req_Connection,omitempty"`
	ReqCookies           string `json:"Req_Cookies,omitempty"`
	RespStatus           string `json:"Resp_Status"`
	RespStatusCode       string `json:"Resp_Status-Code"`
	RespProto            string `json:"Resp_Proto,omitempty"`
	RespContentLength    string `json:"Resp_Content-Length,omitempty"`
	RespContentType      string `json:"Resp_Content-Type,omitempty"`
	RespTransferEncoding string `json:"Resp_Transfer-Encoding,omitempty"`
	RespContentEncoding  string `json:"Resp_Content-Encoding,omitempty"`
	RespExpires          string `json:"Resp_Expires,omitempty"`
	RespCacheControl     string `json:"Resp_Cache-Control,omitempty"`
	RespVary             string `json:"Resp_Vary,omitempty"`
	RespSetCookie        string `json:"Resp_Set-Cookie,omitempty"`
	Rtt                  int64  `json:"RTT"`
	Timestamp            time.Time
}

// Parse ElasticSearch URI
//
// Proper format is: scheme://[userinfo@]host/index_name
// userinfo is: user[:password]
// net/url.Parse() does not fail if scheme is not provided but actualy does not
// handle URI properly.
// So we must 'validate' URI format to match requirements to use net/url.Parse()
func parseURI(URI string) (err error, index string) {

	parsedUrl, parseErr := url.Parse(URI)

	if parseErr != nil {
		err = new(ESUriErorr)
	}

	//	check URL validity by extracting host and undex values.
	host := parsedUrl.Host
	urlPathParts := strings.Split(parsedUrl.Path, "/")
	index = urlPathParts[len(urlPathParts) - 1 ]

	// force index specification in uri : ie no implicit index
	if (host == "" ||  index == "") {
		err = new(ESUriErorr)
	}

	return
}

func (p *ESPlugin) Init(URI string) {
	var err error

	err, p.Index = parseURI(URI)

	if err != nil {
		log.Fatal("Can't initialize ElasticSearch plugin.", err)
	}

	p.eConn = elastigo.NewConn()

	p.eConn.SetFromUrl(URI)

	p.indexor = p.eConn.NewBulkIndexerErrors(50, 60)
	p.done = make(chan bool)
	p.indexor.Start()

	if Settings.verbose {
		// Only start the ErrorHandler goroutine when in verbose mode
		// no need to burn ressources otherwise
		go p.ErrorHandler()
	}

	log.Println("Initialized Elasticsearch Plugin")
	return
}

func (p *ESPlugin) IndexerShutdown() {
	p.indexor.Stop()
	return
}

func (p *ESPlugin) ErrorHandler() {
	for {
		errBuf := <-p.indexor.ErrorChannel
		log.Println(errBuf.Err)
	}
}

func (p *ESPlugin) RttDurationToMs(d time.Duration) int64 {
	sec := d / time.Second
	nsec := d % time.Second
	fl := float64(sec) + float64(nsec)*1e-6
	return int64(fl)
}

func (p *ESPlugin) ResponseAnalyze(req, resp []byte, start, stop time.Time) {
	if len(resp) == 0 {
		// nil http response - skipped elasticsearch export for this request
		return
	}
	t := time.Now()
	rtt := p.RttDurationToMs(stop.Sub(start))
	req = payloadBody(req)

	esResp := ESRequestResponse{
		ReqURL:               string(proto.Path(req)),
		ReqMethod:            string(proto.Method(req)),
		ReqUserAgent:         string(proto.Header(req, []byte("User-Agent"))),
		ReqAcceptLanguage:    string(proto.Header(req, []byte("Accept-Language"))),
		ReqAccept:            string(proto.Header(req, []byte("Accept"))),
		ReqAcceptEncoding:    string(proto.Header(req, []byte("Accept-Encoding"))),
		ReqIfModifiedSince:   string(proto.Header(req, []byte("If-Modified-Since"))),
		ReqConnection:        string(proto.Header(req, []byte("Connection"))),
		ReqCookies:           string(proto.Header(req, []byte("Cookie"))),
		RespStatus:           string(proto.Status(resp)),
		RespStatusCode:       string(proto.Status(resp)),
		RespProto:            string(proto.Method(resp)),
		RespContentLength:    string(proto.Header(resp, []byte("Content-Length"))),
		RespContentType:      string(proto.Header(resp, []byte("Content-Type"))),
		RespTransferEncoding: string(proto.Header(resp, []byte("Transfer-Encoding"))),
		RespContentEncoding:  string(proto.Header(resp, []byte("Content-Encoding"))),
		RespExpires:          string(proto.Header(resp, []byte("Expires"))),
		RespCacheControl:     string(proto.Header(resp, []byte("Cache-Control"))),
		RespVary:             string(proto.Header(resp, []byte("Vary"))),
		RespSetCookie:        string(proto.Header(resp, []byte("Set-Cookie"))),
		Rtt:                  rtt,
		Timestamp:            t,
	}
	j, err := json.Marshal(&esResp)
	if err != nil {
		log.Println(err)
	} else {
		p.indexor.Index(p.Index, "RequestResponse", "", "", "", &t, j)
	}
	return
}<|MERGE_RESOLUTION|>--- conflicted
+++ resolved
@@ -3,17 +3,12 @@
 import (
 	"net/url"
 	"encoding/json"
-<<<<<<< HEAD
-	"github.com/buger/gor-pro/proto"
-	"github.com/mattbaird/elastigo/lib"
-=======
->>>>>>> d3096505
 	"log"
 	"strings"
 	//"regexp"
 	"time"
 
-	"github.com/buger/goreplay/proto"
+	"github.com/buger/gor-pro/proto"
 
 	"github.com/mattbaird/elastigo/lib"
 )
