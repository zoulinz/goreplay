--- conflicted
+++ resolved
@@ -35,7 +35,6 @@
 
 const bufSize = 4096
 
-<<<<<<< HEAD
 type ReplayManager struct {
   reqFactory *RequestFactory
 }
@@ -47,10 +46,7 @@
   return
 }
 
-// Enable debug logging only if "--verbose" flag passed
-=======
 // Debug enables logging only if "--verbose" flag passed
->>>>>>> e4807b7a
 func Debug(v ...interface{}) {
   if Settings.Verbose {
     log.Println(v...)
@@ -75,20 +71,13 @@
 // Replay server listen to UDP traffic from Listeners
 // Each request processed by RequestFactory
 func Run() {
-<<<<<<< HEAD
-  rm := NewReplayManager();
+  rm := NewReplayManager()
 
   if Settings.FileToReplyPath != "" {
     rm.RunReplayFromFile()
   } else {
     rm.RunReplayFromNetwork()
   }
-=======
-	listener, err := net.Listen("tcp", Settings.Address)
-
-	log.Println("Starting replay server at:", Settings.Address)
->>>>>>> e4807b7a
-
 }
 
 func (self *ReplayManager) RunReplayFromFile() {
@@ -114,9 +103,9 @@
 }
 
 func (self *ReplayManager) RunReplayFromNetwork() {
-  listener, err := net.Listen("tcp", Settings.Address())
+  listener, err := net.Listen("tcp", Settings.Address)
 
-  log.Println("Starting replay server at:", Settings.Address())
+  log.Println("Starting replay server at:", Settings.Address)
 
   if err != nil {
     log.Fatal("Can't start:", err)
@@ -140,48 +129,6 @@
 }
 
 func (self *ReplayManager) handleConnection(conn net.Conn) error {
-  defer conn.Close()
-
-  var read = true
-  var response []byte
-  var buf []byte
-
-  buf = make([]byte, bufSize)
-
-  for read {
-    n, err := conn.Read(buf)
-
-    switch err {
-    case io.EOF:
-      read = false
-    case nil:
-      response = append(response, buf[0:n]...)
-      if n < bufSize {
-        read = false
-      }
-    default:
-      read = false
-    }
-  }
-
-  go func() {
-    if request, err := ParseRequest(response); err != nil {
-      Debug("Error while parsing request", err, response)
-    } else {
-      Debug("Adding request", request)
-
-      self.sendRequestToReplay(request)
-    }
-  }()
-
-  return nil
-}
-
-<<<<<<< HEAD
-func (self *ReplayManager) sendRequestToReplay(req *http.Request) {
-  self.reqFactory.Add(req)
-=======
-func handleConnection(conn net.Conn, rf *RequestFactory) error {
 	defer conn.Close()
 
 	var read = true
@@ -212,10 +159,13 @@
 		} else {
 			Debug("Adding request", request)
 
-			rf.Add(request)
+      self.sendRequestToReplay(request)
 		}
 	}()
 
 	return nil
->>>>>>> e4807b7a
+}
+
+func (self *ReplayManager) sendRequestToReplay(req *http.Request) {
+  self.reqFactory.Add(req)
 }